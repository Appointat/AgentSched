from concurrent.futures import ThreadPoolExecutor
from threading import Lock
from typing import Dict, List, Optional

from agentsched.kafka_server.consumer import Consumer
from agentsched.kafka_server.producer import Producer
from agentsched.llm_backend.llm_distributor import ModelDistributor
from agentsched.llm_backend.sglang_model import SGLangModel, TaskStatus
from agentsched.load_balancing.connection_pool import ConnectionPool
from agentsched.types import (
    Message,
    ModelStats,
    Priority,
    SchedulerConfig,
    Task,
    TaskType,
)


class Scheduler:
    """Scheduler with load balancing capabilities, acting as an observer for the
        Consumer.

    Args:
        scheduler_config (SchedulerConfig): Configuration parameters for the Scheduler.
    """

    def __init__(
        self,
        scheduler_config: SchedulerConfig,
    ):
        self.scheduler_config = scheduler_config
        self.consumer = Consumer(
            bootstrap_servers=scheduler_config.bootstrap_servers,
            group_id=scheduler_config.group_id,
            auto_offset_reset="earliest",
            enable_auto_commit=True,
            **scheduler_config.consumer_kwargs,
        )
        self.consumer.register_callback(self.handle_task)
        self.consumer.subscribe(scheduler_config.input_topics)

        self.producer = Producer(
            bootstrap_servers=scheduler_config.bootstrap_servers,
            **scheduler_config.producer_kwargs,
        )

        self.output_topic = scheduler_config.output_topic
        self.model_distributor = ModelDistributor()
        self.connection_pool = ConnectionPool()
        self.task_queue: List[Task] = []
        self.task_model_mapping: Dict[
            str, str
        ] = {}  # check the distribution of tasks to models
        self.lock = Lock()
        self.executor = ThreadPoolExecutor(max_workers=scheduler_config.max_workers)

    def add_llm_model(
        self,
        model_id: str,
        capacity: int,
        supported_tasks: List[TaskType],
        base_url: str,
        api_key: str = "EMPTY",
        warm_up_time: float = 5.0,
        cool_down_time: float = 10.0,
    ) -> None:
        """Add a new LLM model to the scheduler."""
        model = SGLangModel(
            model_id=model_id,
            capacity=capacity,
            supported_tasks=supported_tasks,
            base_url=base_url,
            api_key=api_key,
            warm_up_time=warm_up_time,
            cool_down_time=cool_down_time,
        )
        self.model_distributor.add_model(model)

    def remove_llm_model(self, model_id: str) -> None:
        """Remove an LLM model from the scheduler."""
        self.model_distributor.remove_model(model_id)

    def handle_task(self, message_dict: dict) -> None:
        """Handle incoming task messages. This is the callback method for the
        Consumer.
        """
        try:
<<<<<<< HEAD
            task_type = message.get("task_type")
            priority = message.get("priority", "medium_priority")

            if task_type not in [
                "text_generation",
                "image_analysis",
                "data_processing",
            ]:
                raise ValueError(f"Unsupported task type: {task_type}")

            if not priority.endswith("_priority"):
                priority = priority + "_priority"

            with self.lock:
                self.task_queue.append((priority, message))
                self.task_queue.sort(
                    key=lambda x: {
                        "high_priority": 0,
                        "medium_priority": 1,
                        "low_priority": 2,
                    }[x[0]]
                )
=======
            # TODO: correlation_id is not defined
            message = Message(**message_dict)
            task = Task.from_message(message)
            with self.lock:
                self.task_queue.append(task)
                # (property) value: Literal['high', 'medium', 'low']
                self.task_queue.sort(key=lambda x: (x.priority), reverse=True)
>>>>>>> a4fdc85c

            self.balance_load()
        except Exception as e:
            raise RuntimeError(f"Failed to process message: {e}") from e

    def balance_load(self) -> None:
        """Balance the load across available LLM models."""
        with self.lock:
            for task in self.task_queue[:]:
                model_id = self.model_distributor.get_suitable_model(task)
                if model_id:
                    model = self.model_distributor.models[model_id]
                    if model.add_task(task):
                        self.task_queue.remove(task)
                        self.task_model_mapping[task.id] = model_id
                        task.model_id = model_id
                        self.executor.submit(self.process_task, model_id, task)
                else:
                    # If no model available, leave task in queue,
                    # and wait for next iteration
                    break

    def auto_scale(self) -> None:
        """Automatically scale the number of model instances based on load."""
        # TODO: Implement auto-scaling logic
        # pass

    def process_task(self, model_id: str, task: Task) -> None:
        """Process a task using the specified model."""
        conn = self.connection_pool.get_connection()
        if not conn:
            # If no connection available, put task back in queue
            with self.lock:
<<<<<<< HEAD
                self.task_queue.append(
                    ("high_priority", task)
                )  # prioritize retried tasks
=======
                task.priority = Priority.HIGH.value  # prioritize retied task
                self.task_queue.append(task)
            print("[Scheduler log] No connection available. Retrying task...")
>>>>>>> a4fdc85c
            return

        try:
            model = self.model_distributor.models[model_id]

            # TODO: Wait for model to be ready before processing task
            if not model.start_processing(task.id):
                raise RuntimeError(f"Failed to start processing task {task.id}")

            # Invoke the model to process the task (generate a response)
            # TODO: Implement actual task processing logic using the connection
            response = model.text_completion(prompt=task.content)

            # Complete the task
            result = {
                "response": response,
                "log": f"Processed by model {model_id}",
            }  # TODO: define the llm result format in types.py
            if not model.complete_task(task.id, result):
                raise RuntimeError(f"Failed to complete task {task.id}")

            model.remove_task(task.id)
            del self.task_model_mapping[task.id]

            # Produce result to response topic
            output_message = Message(
                id=task.id,
                task_type=task.task_type,
                priority=Priority.HIGH.value,
                content=response,
                token_count=len(response.split()),  # TODO: implement token count
                correlation_id=task.correlation_id,
                model_id=model_id,
                status="completed",
            )
            print(f"[debug] output_message: {output_message}")
            self.producer.produce(
                value=output_message.model_dump(),
                topic=self.output_topic,
            )
            self.producer.flush()

            self.send_response_to_agent(task, result)
        except Exception as e:
            model.fail_task(task.id, str(e))
            raise RuntimeError(f"Error processing task: {e}") from e
        finally:
            self.connection_pool.release_connection(conn)

    def send_response_to_agent(self, task: Task, result: Dict[str, str]) -> None:
        """Send the response to the input agent."""
        # TODO: Implement actual response sending logic, send response to agent
        pass

    def get_task_status(self, task_id: str) -> Optional[TaskStatus]:
        """Get the status of a specific task."""
        for model in self.model_distributor.models.values():
            status = model.get_task_status(task_id)
            if status is not None:
                return status
        return None

    def get_model_stats(self) -> Dict[str, ModelStats]:
        """Get statistics for all models."""
        return self.model_distributor.get_model_stats()

    def run(self) -> None:
        """Run the scheduler."""
        try:
            while True:
                message = self.consumer.consume()
                self.handle_task(message.model_dump())
                self.balance_load()  # continuously balance load
                self.connection_pool.cleanup_stale_connections()  # periodically cleanup stale connections  # noqa: E501
        except KeyboardInterrupt:
            pass
        finally:
            self.close()

    def close(self) -> None:
        """Close the consumer, producer, and executor."""
        self.consumer.close()
        self.producer.close()
        self.executor.shutdown(wait=True)

    def __enter__(self) -> "Scheduler":
        """Enter the runtime context related to this object."""
        return self

    def __exit__(self, exc_type, exc_value, traceback) -> None:
        """Exit the runtime context related to this object."""
        self.close()<|MERGE_RESOLUTION|>--- conflicted
+++ resolved
@@ -86,30 +86,6 @@
         Consumer.
         """
         try:
-<<<<<<< HEAD
-            task_type = message.get("task_type")
-            priority = message.get("priority", "medium_priority")
-
-            if task_type not in [
-                "text_generation",
-                "image_analysis",
-                "data_processing",
-            ]:
-                raise ValueError(f"Unsupported task type: {task_type}")
-
-            if not priority.endswith("_priority"):
-                priority = priority + "_priority"
-
-            with self.lock:
-                self.task_queue.append((priority, message))
-                self.task_queue.sort(
-                    key=lambda x: {
-                        "high_priority": 0,
-                        "medium_priority": 1,
-                        "low_priority": 2,
-                    }[x[0]]
-                )
-=======
             # TODO: correlation_id is not defined
             message = Message(**message_dict)
             task = Task.from_message(message)
@@ -117,7 +93,6 @@
                 self.task_queue.append(task)
                 # (property) value: Literal['high', 'medium', 'low']
                 self.task_queue.sort(key=lambda x: (x.priority), reverse=True)
->>>>>>> a4fdc85c
 
             self.balance_load()
         except Exception as e:
@@ -151,15 +126,9 @@
         if not conn:
             # If no connection available, put task back in queue
             with self.lock:
-<<<<<<< HEAD
-                self.task_queue.append(
-                    ("high_priority", task)
-                )  # prioritize retried tasks
-=======
                 task.priority = Priority.HIGH.value  # prioritize retied task
                 self.task_queue.append(task)
             print("[Scheduler log] No connection available. Retrying task...")
->>>>>>> a4fdc85c
             return
 
         try:
