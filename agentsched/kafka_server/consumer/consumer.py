--- conflicted
+++ resolved
@@ -31,16 +31,6 @@
         self.auto_offset_reset = auto_offset_reset
         self.enable_auto_commit = enable_auto_commit
 
-<<<<<<< HEAD
-        config = {
-            "bootstrap.servers": bootstrap_servers,
-            "group.id": group_id,
-            "auto.offset.reset": auto_offset_reset,
-            "enable.auto.commit": enable_auto_commit,
-            **kwargs,
-        }
-        self.consumer = ConfluentConsumer(config)
-=======
         self.consumer = ConfluentConsumer(
             {
                 "bootstrap.servers": bootstrap_servers,
@@ -50,7 +40,6 @@
                 **kwargs,
             }
         )
->>>>>>> a4fdc85c
 
         # Initialize the list of observer callbacks
         self.callbacks: List[Callable[[dict], None]] = []
@@ -97,13 +86,9 @@
     def _notify_observers(self, message: Message):
         """Notify all registered callbacks."""
         for callback in self.callbacks:
-<<<<<<< HEAD
-            callback(message)  # call each registered observer with the message
-=======
             callback(
                 message.model_dump()
             )  # call each registered observer with the message
->>>>>>> a4fdc85c
 
     def commit(self):
         """Commit current offsets for all assigned partitions."""
