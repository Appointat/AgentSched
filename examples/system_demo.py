--- conflicted
+++ resolved
@@ -55,22 +55,6 @@
 
 def simulate_input_messages(producer: Producer, num_messages: int = 5):
     """Simulate input messages to the system."""
-<<<<<<< HEAD
-    task_types = ["text_generation", "image_analysis", "data_processing"]
-    priority_options = ["high_priority", "medium_priority", "low_priority"]
-
-    for _ in range(num_messages):
-        message = {
-            "id": f"task_{random.randint(1000, 9999)}",
-            "task_type": random.choice(task_types),
-            "priority": random.choice(priority_options),
-            "content": f"Sample task content {random.randint(1, 100)}",
-            "token_count": random.randint(10, 2000),
-        }
-        topic = message["priority"]
-        producer.produce(value=message, topic=topic)
-        print(f"Produced message: {message}")
-=======
 
     prompts = [
         "Summarize the main points of climate change.",
@@ -99,7 +83,6 @@
         # Store the pending request
         pending_requests[correlation_id] = message
 
->>>>>>> a4fdc85c
         time.sleep(0.5)  # simulate some delay between messages
 
 
